--- conflicted
+++ resolved
@@ -54,15 +54,7 @@
         } finally {
             if (firstCheck) {
                 firstCheck = false;
-<<<<<<< HEAD
-                if (log.isLoggable(Level.FINE)) {
-                    log.log(Level.FINE, "{0}:{1} supports {2}",
-                            new Object[] {String.valueOf(this), String.valueOf(listName),
-                                          String.valueOf(protocols)});
-                }
-=======
                 log.fine("{0}:{1} supports {2}", this, listName, protocols);
->>>>>>> c2252920
             }
         }
     }
