/*
 * Copyright (c) 2015, 2022, Oracle and/or its affiliates. All rights reserved.
 * DO NOT ALTER OR REMOVE COPYRIGHT NOTICES OR THIS FILE HEADER.
 *
 * This code is free software; you can redistribute it and/or modify it
 * under the terms of the GNU General Public License version 2 only, as
 * published by the Free Software Foundation.
 *
 * This code is distributed in the hope that it will be useful, but WITHOUT
 * ANY WARRANTY; without even the implied warranty of MERCHANTABILITY or
 * FITNESS FOR A PARTICULAR PURPOSE.  See the GNU General Public License
 * version 2 for more details (a copy is included in the LICENSE file that
 * accompanied this code).
 *
 * You should have received a copy of the GNU General Public License version
 * 2 along with this work; if not, write to the Free Software Foundation,
 * Inc., 51 Franklin St, Fifth Floor, Boston, MA 02110-1301 USA.
 *
 * Please contact Oracle, 500 Oracle Parkway, Redwood Shores, CA 94065 USA
 * or visit www.oracle.com if you need additional information or have any
 * questions.
 */

#include "precompiled.hpp"
#include "asm/macroAssembler.hpp"
#include "classfile/javaClasses.hpp"
#include "gc/z/c2/zBarrierSetC2.hpp"
#include "gc/z/zBarrierSet.hpp"
#include "gc/z/zBarrierSetAssembler.hpp"
#include "gc/z/zBarrierSetRuntime.hpp"
#include "opto/arraycopynode.hpp"
#include "opto/addnode.hpp"
#include "opto/block.hpp"
#include "opto/compile.hpp"
#include "opto/graphKit.hpp"
#include "opto/machnode.hpp"
#include "opto/macro.hpp"
#include "opto/memnode.hpp"
#include "opto/node.hpp"
#include "opto/output.hpp"
#include "opto/regalloc.hpp"
#include "opto/rootnode.hpp"
#include "opto/runtime.hpp"
#include "opto/type.hpp"
#include "utilities/growableArray.hpp"
#include "utilities/macros.hpp"

template<typename K, typename V, size_t _table_size>
class ZArenaHashtable : public ResourceObj {
  class ZArenaHashtableEntry : public ResourceObj {
  public:
    ZArenaHashtableEntry* _next;
    K _key;
    V _value;
  };

  static const size_t _table_mask = _table_size - 1;

  Arena* _arena;
  ZArenaHashtableEntry* _table[_table_size];

public:
  class Iterator {
    ZArenaHashtable* _table;
    ZArenaHashtableEntry* _current_entry;
    size_t _current_index;

  public:
    Iterator(ZArenaHashtable* table) :
      _table(table),
      _current_entry(table->_table[0]),
      _current_index(0) {
      if (_current_entry == NULL) {
        next();
      }
    }

    bool has_next() { return _current_entry != NULL; }
    K key()         { return _current_entry->_key; }
    V value()       { return _current_entry->_value; }

    void next() {
      if (_current_entry != NULL) {
        _current_entry = _current_entry->_next;
      }
      while (_current_entry == NULL && ++_current_index < _table_size) {
        _current_entry = _table->_table[_current_index];
      }
    }
  };

  ZArenaHashtable(Arena* arena) :
      _arena(arena),
      _table() {
    Copy::zero_to_bytes(&_table, sizeof(_table));
  }

  void add(K key, V value) {
    ZArenaHashtableEntry* entry = new (_arena) ZArenaHashtableEntry();
    entry->_key = key;
    entry->_value = value;
    entry->_next = _table[key & _table_mask];
    _table[key & _table_mask] = entry;
  }

  V* get(K key) const {
    for (ZArenaHashtableEntry* e = _table[key & _table_mask]; e != NULL; e = e->_next) {
      if (e->_key == key) {
        return &(e->_value);
      }
    }
    return NULL;
  }

  Iterator iterator() {
    return Iterator(this);
  }
};

typedef ZArenaHashtable<intptr_t, bool, 4> ZOffsetTable;

class ZBarrierSetC2State : public ResourceObj {
private:
  GrowableArray<ZBarrierStubC2*>* _stubs;
  Node_Array                      _live;
  int                             _trampoline_stubs_count;
  int                             _stubs_start_offset;

public:
  ZBarrierSetC2State(Arena* arena) :
    _stubs(new (arena) GrowableArray<ZBarrierStubC2*>(arena, 8,  0, NULL)),
    _live(arena),
    _trampoline_stubs_count(0),
    _stubs_start_offset(0) {}

  GrowableArray<ZBarrierStubC2*>* stubs() {
    return _stubs;
  }

  RegMask* live(const Node* node) {
    if (!node->is_Mach()) {
      // Don't need liveness for non-MachNodes
      return NULL;
    }

    const MachNode* const mach = node->as_Mach();
    if (mach->barrier_data() == ZBarrierElided) {
      // Don't need liveness data for nodes without barriers
      return NULL;
    }

    RegMask* live = (RegMask*)_live[node->_idx];
    if (live == NULL) {
      live = new (Compile::current()->comp_arena()->AmallocWords(sizeof(RegMask))) RegMask();
      _live.map(node->_idx, (Node*)live);
    }

    return live;
  }

  void inc_trampoline_stubs_count() {
    assert(_trampoline_stubs_count != INT_MAX, "Overflow");
    ++_trampoline_stubs_count;
  }

  int trampoline_stubs_count() {
    return _trampoline_stubs_count;
  }

  void set_stubs_start_offset(int offset) {
    _stubs_start_offset = offset;
  }

  int stubs_start_offset() {
    return _stubs_start_offset;
  }
};

static ZBarrierSetC2State* barrier_set_state() {
  return reinterpret_cast<ZBarrierSetC2State*>(Compile::current()->barrier_set_state());
}

void ZBarrierStubC2::register_stub(ZBarrierStubC2* stub) {
  if (!Compile::current()->output()->in_scratch_emit_size()) {
    barrier_set_state()->stubs()->append(stub);
  }
}

void ZBarrierStubC2::inc_trampoline_stubs_count() {
  if (!Compile::current()->output()->in_scratch_emit_size()) {
    barrier_set_state()->inc_trampoline_stubs_count();
  }
}

int ZBarrierStubC2::trampoline_stubs_count() {
  return barrier_set_state()->trampoline_stubs_count();
}

int ZBarrierStubC2::stubs_start_offset() {
  return barrier_set_state()->stubs_start_offset();
}

ZBarrierStubC2::ZBarrierStubC2(const MachNode* node) :
    _node(node),
    _entry(),
    _continuation() {}

Register ZBarrierStubC2::result() const {
  return noreg;
}

RegMask& ZBarrierStubC2::live() const {
  return *barrier_set_state()->live(_node);
}

Label* ZBarrierStubC2::entry() {
  // The _entry will never be bound when in_scratch_emit_size() is true.
  // However, we still need to return a label that is not bound now, but
  // will eventually be bound. Any eventually bound label will do, as it
  // will only act as a placeholder, so we return the _continuation label.
  return Compile::current()->output()->in_scratch_emit_size() ? &_continuation : &_entry;
}

Label* ZBarrierStubC2::continuation() {
  return &_continuation;
}

ZLoadBarrierStubC2* ZLoadBarrierStubC2::create(const MachNode* node, Address ref_addr, Register ref) {
  ZLoadBarrierStubC2* const stub = new (Compile::current()->comp_arena()) ZLoadBarrierStubC2(node, ref_addr, ref);
  register_stub(stub);

  return stub;
}

ZLoadBarrierStubC2::ZLoadBarrierStubC2(const MachNode* node, Address ref_addr, Register ref) :
    ZBarrierStubC2(node),
    _ref_addr(ref_addr),
    _ref(ref) {
  assert_different_registers(ref, ref_addr.base());
  assert_different_registers(ref, ref_addr.index());
}

Address ZLoadBarrierStubC2::ref_addr() const {
  return _ref_addr;
}

Register ZLoadBarrierStubC2::ref() const {
  return _ref;
}

Register ZLoadBarrierStubC2::result() const {
  return ref();
}

address ZLoadBarrierStubC2::slow_path() const {
  const uint8_t barrier_data = _node->barrier_data();
  DecoratorSet decorators = DECORATORS_NONE;
  if (barrier_data & ZBarrierStrong) {
    decorators |= ON_STRONG_OOP_REF;
  }
  if (barrier_data & ZBarrierWeak) {
    decorators |= ON_WEAK_OOP_REF;
  }
  if (barrier_data & ZBarrierPhantom) {
    decorators |= ON_PHANTOM_OOP_REF;
  }
  if (barrier_data & ZBarrierNoKeepalive) {
    decorators |= AS_NO_KEEPALIVE;
  }
  return ZBarrierSetRuntime::load_barrier_on_oop_field_preloaded_addr(decorators);
}

void ZLoadBarrierStubC2::emit_code(MacroAssembler& masm) {
  ZBarrierSet::assembler()->generate_c2_load_barrier_stub(&masm, static_cast<ZLoadBarrierStubC2*>(this));
}

ZStoreBarrierStubC2* ZStoreBarrierStubC2::create(const MachNode* node, Address ref_addr, Register new_zaddress, Register new_zpointer, bool is_native, bool is_atomic) {
  ZStoreBarrierStubC2* const stub = new (Compile::current()->comp_arena()) ZStoreBarrierStubC2(node, ref_addr, new_zaddress, new_zpointer, is_native, is_atomic);
  register_stub(stub);

  return stub;
}

ZStoreBarrierStubC2::ZStoreBarrierStubC2(const MachNode* node, Address ref_addr, Register new_zaddress, Register new_zpointer, bool is_native, bool is_atomic) :
    ZBarrierStubC2(node),
    _ref_addr(ref_addr),
    _new_zaddress(new_zaddress),
    _new_zpointer(new_zpointer),
    _is_native(is_native),
    _is_atomic(is_atomic) {
}

Address ZStoreBarrierStubC2::ref_addr() const {
  return _ref_addr;
}

Register ZStoreBarrierStubC2::new_zaddress() const {
  return _new_zaddress;
}

Register ZStoreBarrierStubC2::new_zpointer() const {
  return _new_zpointer;
}

bool ZStoreBarrierStubC2::is_native() const {
  return _is_native;
}

bool ZStoreBarrierStubC2::is_atomic() const {
  return _is_atomic;
}

Register ZStoreBarrierStubC2::result() const {
  return noreg;
}

void ZStoreBarrierStubC2::emit_code(MacroAssembler& masm) {
  ZBarrierSet::assembler()->generate_c2_store_barrier_stub(&masm, static_cast<ZStoreBarrierStubC2*>(this));
}

void* ZBarrierSetC2::create_barrier_state(Arena* comp_arena) const {
  return new (comp_arena) ZBarrierSetC2State(comp_arena);
}

void ZBarrierSetC2::late_barrier_analysis() const {
  compute_liveness_at_stubs();
  analyze_dominating_barriers();
}

void ZBarrierSetC2::emit_stubs(CodeBuffer& cb) const {
  MacroAssembler masm(&cb);
  GrowableArray<ZBarrierStubC2*>* const stubs = barrier_set_state()->stubs();
  barrier_set_state()->set_stubs_start_offset(masm.offset());

  for (int i = 0; i < stubs->length(); i++) {
    // Make sure there is enough space in the code buffer
    if (cb.insts()->maybe_expand_to_ensure_remaining(PhaseOutput::MAX_inst_size) && cb.blob() == NULL) {
      ciEnv::current()->record_failure("CodeCache is full");
      return;
    }

    stubs->at(i)->emit_code(masm);
  }

  masm.flush();
}

int ZBarrierSetC2::estimate_stub_size() const {
  Compile* const C = Compile::current();
  BufferBlob* const blob = C->output()->scratch_buffer_blob();
  GrowableArray<ZBarrierStubC2*>* const stubs = barrier_set_state()->stubs();
  int size = 0;

  for (int i = 0; i < stubs->length(); i++) {
    CodeBuffer cb(blob->content_begin(), (address)C->output()->scratch_locs_memory() - blob->content_begin());
    MacroAssembler masm(&cb);
    stubs->at(i)->emit_code(masm);
    size += cb.insts_size();
  }

  return size;
}

static void set_barrier_data(C2Access& access) {
  if (!ZBarrierSet::barrier_needed(access.decorators(), access.type())) {
    return;
  }

  if (access.decorators() & C2_TIGHTLY_COUPLED_ALLOC) {
    access.set_barrier_data(ZBarrierElided);
    return;
  }

  uint8_t barrier_data = 0;

  if (access.decorators() & ON_PHANTOM_OOP_REF) {
    barrier_data |= ZBarrierPhantom;
  } else if (access.decorators() & ON_WEAK_OOP_REF) {
    barrier_data |= ZBarrierWeak;
  } else {
    barrier_data |= ZBarrierStrong;
  }

  if (access.decorators() & IN_NATIVE) {
    barrier_data |= ZBarrierNative;
  }

  if (access.decorators() & AS_NO_KEEPALIVE) {
    barrier_data |= ZBarrierNoKeepalive;
  }

  access.set_barrier_data(barrier_data);
}

Node* ZBarrierSetC2::store_at_resolved(C2Access& access, C2AccessValue& val) const {
  set_barrier_data(access);
  return BarrierSetC2::store_at_resolved(access, val);
}

Node* ZBarrierSetC2::load_at_resolved(C2Access& access, const Type* val_type) const {
  set_barrier_data(access);
  return BarrierSetC2::load_at_resolved(access, val_type);
}

Node* ZBarrierSetC2::atomic_cmpxchg_val_at_resolved(C2AtomicParseAccess& access, Node* expected_val,
                                                    Node* new_val, const Type* val_type) const {
  set_barrier_data(access);
  return BarrierSetC2::atomic_cmpxchg_val_at_resolved(access, expected_val, new_val, val_type);
}

Node* ZBarrierSetC2::atomic_cmpxchg_bool_at_resolved(C2AtomicParseAccess& access, Node* expected_val,
                                                     Node* new_val, const Type* value_type) const {
  set_barrier_data(access);
  return BarrierSetC2::atomic_cmpxchg_bool_at_resolved(access, expected_val, new_val, value_type);
}

Node* ZBarrierSetC2::atomic_xchg_at_resolved(C2AtomicParseAccess& access, Node* new_val, const Type* val_type) const {
  set_barrier_data(access);
  return BarrierSetC2::atomic_xchg_at_resolved(access, new_val, val_type);
}

bool ZBarrierSetC2::array_copy_requires_gc_barriers(bool tightly_coupled_alloc, BasicType type,
                                                    bool is_clone, bool is_clone_instance,
                                                    ArrayCopyPhase phase) const {
  if (phase == ArrayCopyPhase::Parsing) {
    return false;
  }
  if (phase == ArrayCopyPhase::Optimization) {
    return is_clone_instance;
  }
  // else ArrayCopyPhase::Expansion
  return type == T_OBJECT || type == T_ARRAY;
}

// This TypeFunc assumes a 64bit system
static const TypeFunc* clone_type() {
  // Create input type (domain)
  const Type** const domain_fields = TypeTuple::fields(4);
  domain_fields[TypeFunc::Parms + 0] = TypeInstPtr::NOTNULL;  // src
  domain_fields[TypeFunc::Parms + 1] = TypeInstPtr::NOTNULL;  // dst
  domain_fields[TypeFunc::Parms + 2] = TypeLong::LONG;        // size lower
  domain_fields[TypeFunc::Parms + 3] = Type::HALF;            // size upper
  const TypeTuple* const domain = TypeTuple::make(TypeFunc::Parms + 4, domain_fields);

  // Create result type (range)
  const Type** const range_fields = TypeTuple::fields(0);
  const TypeTuple* const range = TypeTuple::make(TypeFunc::Parms + 0, range_fields);

  return TypeFunc::make(domain, range);
}

#define XTOP LP64_ONLY(COMMA phase->top())

void ZBarrierSetC2::clone_at_expansion(PhaseMacroExpand* phase, ArrayCopyNode* ac) const {
  Node* const src = ac->in(ArrayCopyNode::Src);
  const TypeAryPtr* const ary_ptr = src->get_ptr_type()->isa_aryptr();

  if (ac->is_clone_array() && ary_ptr != NULL) {
    BasicType bt = ary_ptr->elem()->array_element_basic_type();
    if (is_reference_type(bt)) {
      // Clone object array
      bt = T_OBJECT;
    } else {
      // Clone primitive array
      bt = T_LONG;
    }

    Node* const ctrl = ac->in(TypeFunc::Control);
    Node* const mem = ac->in(TypeFunc::Memory);
    Node* const src = ac->in(ArrayCopyNode::Src);
    Node* src_offset = ac->in(ArrayCopyNode::SrcPos);
    Node* const dest = ac->in(ArrayCopyNode::Dest);
    Node* dest_offset = ac->in(ArrayCopyNode::DestPos);
    Node* length = ac->in(ArrayCopyNode::Length);

    if (bt == T_OBJECT) {
      // BarrierSetC2::clone sets the offsets via BarrierSetC2::arraycopy_payload_base_offset
      // which 8-byte aligns them to allow for word size copies. Make sure the offsets point
      // to the first element in the array when cloning object arrays. Otherwise, load
      // barriers are applied to parts of the header. Also adjust the length accordingly.
      assert(src_offset == dest_offset, "should be equal");
      const jlong offset = src_offset->get_long();
      if (offset != arrayOopDesc::base_offset_in_bytes(T_OBJECT)) {
        assert(!UseCompressedClassPointers, "should only happen without compressed class pointers");
        assert((arrayOopDesc::base_offset_in_bytes(T_OBJECT) - offset) == BytesPerLong, "unexpected offset");
        length = phase->transform_later(new SubLNode(length, phase->longcon(1))); // Size is in longs
        src_offset = phase->longcon(arrayOopDesc::base_offset_in_bytes(T_OBJECT));
        dest_offset = src_offset;
      }
    }
    Node* const payload_src = phase->basic_plus_adr(src, src_offset);
    Node* const payload_dst = phase->basic_plus_adr(dest, dest_offset);

    const char*   copyfunc_name = "arraycopy";
    const address copyfunc_addr = phase->basictype2arraycopy(bt, NULL, NULL, true, copyfunc_name, true);

    const TypePtr* const raw_adr_type = TypeRawPtr::BOTTOM;
    const TypeFunc* const call_type = OptoRuntime::fast_arraycopy_Type();

    Node* const call = phase->make_leaf_call(ctrl, mem, call_type, copyfunc_addr, copyfunc_name, raw_adr_type, payload_src, payload_dst, length XTOP);
    phase->transform_later(call);

    phase->igvn().replace_node(ac, call);
    return;
  }

  // Clone instance
  Node* const ctrl       = ac->in(TypeFunc::Control);
  Node* const mem        = ac->in(TypeFunc::Memory);
  Node* const dst        = ac->in(ArrayCopyNode::Dest);
  Node* const size       = ac->in(ArrayCopyNode::Length);

  assert(size->bottom_type()->is_long(), "Should be long");

  // The native clone we are calling here expects the instance size in words
  // Add header/offset size to payload size to get instance size.
  Node* const base_offset = phase->longcon(arraycopy_payload_base_offset(ac->is_clone_array()) >> LogBytesPerLong);
  Node* const full_size = phase->transform_later(new AddLNode(size, base_offset));

  Node* const call = phase->make_leaf_call(ctrl,
                                           mem,
                                           clone_type(),
                                           ZBarrierSetRuntime::clone_addr(),
                                           "ZBarrierSetRuntime::clone",
                                           TypeRawPtr::BOTTOM,
                                           src,
                                           dst,
                                           full_size,
                                           phase->top());
  phase->transform_later(call);
  phase->igvn().replace_node(ac, call);
}

#undef XTOP

// == Dominating barrier elision ==

static bool block_has_safepoint(const Block* block, uint from, uint to) {
  for (uint i = from; i < to; i++) {
    if (block->get_node(i)->is_MachSafePoint()) {
      // Safepoint found
      return true;
    }
  }

  // Safepoint not found
  return false;
}

static bool block_has_safepoint(const Block* block) {
  return block_has_safepoint(block, 0, block->number_of_nodes());
}

static uint block_index(const Block* block, const Node* node) {
  for (uint j = 0; j < block->number_of_nodes(); ++j) {
    if (block->get_node(j) == node) {
      return j;
    }
  }
  ShouldNotReachHere();
  return 0;
}

// Look through various node aliases
static const Node* look_through_node(const Node* node) {
  while (node != NULL) {
    const Node* new_node = node;
    if (node->is_Mach()) {
      const MachNode* const node_mach = node->as_Mach();
      if (node_mach->ideal_Opcode() == Op_CheckCastPP) {
        new_node = node->in(1);
      }
      if (node_mach->is_SpillCopy()) {
        new_node = node->in(1);
      }
    }
    if (new_node == node || new_node == NULL) {
      break;
    } else {
      node = new_node;
    }
  }

  return node;
}

// Compute base + offset components of the memory address accessed by mach.
// Return a node representing the base address (or NULL if it cannot be found),
// and an offset (which may be a concrete value or a special signal value if the
// offset cannot be found, e.g. because it is not a compile-time constant).
static const Node* get_base_and_offset(const MachNode* mach, intptr_t& offset) {
  const TypePtr* adr_type = NULL;
  offset = 0;
  const Node* const base = mach->get_base_and_disp(offset, adr_type);

  if (base == NULL || base == NodeSentinel) {
    return NULL;
  }

  return look_through_node(base);
}

// Whether the given offset is concrete (known at compile-time) and nonnegative.
static bool is_concrete(intptr_t offset) {
  // This test implies offset != Type::OffsetTop && offset != Type::OffsetBot.
  return offset >= 0;
}

// Whether a phi node corresponds to an array allocation.
// This test is incomplete: in some edge cases, it might return false even
// though the node does correspond to an array allocation.
static bool is_array_allocation(const Node* phi) {
  precond(phi->is_Phi());
  // Check whether phi has a successor cast (CheckCastPP) to Java array pointer,
  // possibly below spill copies and other cast nodes. Limit the exploration to
  // a single path from the phi node consisting of these node types.
  const Node* current = phi;
  while (true) {
    const Node* next = nullptr;
    for (DUIterator_Fast imax, i = current->fast_outs(imax); i < imax; i++) {
      if (!current->fast_out(i)->isa_Mach()) {
        continue;
      }
      const MachNode* succ = current->fast_out(i)->as_Mach();
      if (succ->ideal_Opcode() == Op_CheckCastPP) {
        if (succ->get_ptr_type()->isa_aryptr()) {
          // Cast to Java array pointer: phi corresponds to an array allocation.
          return true;
        }
        // Other cast: record as candidate for further exploration.
        next = succ;
      } else if (succ->is_SpillCopy() && next == nullptr) {
        // Spill copy, and no better candidate found: record as candidate.
        next = succ;
      }
    }
    if (next == nullptr) {
      // No evidence found that phi corresponds to an array allocation, and no
      // candidates available to continue exploring.
      return false;
    }
    // Continue exploring from the best candidate found.
    current = next;
  }
  ShouldNotReachHere();
}

// Match the phi node that connects a TLAB allocation fast path with its slowpath
static bool is_allocation(const Node* node) {
  if (node->req() != 3) {
    return false;
  }
  const Node* const fast_node = node->in(2);
  if (!fast_node->is_Mach()) {
    return false;
  }
  const MachNode* const fast_mach = fast_node->as_Mach();
  if (fast_mach->ideal_Opcode() != Op_LoadP) {
    return false;
  }
  const TypePtr* const adr_type = NULL;
  intptr_t offset;
<<<<<<< HEAD
  const Node* base = get_base_and_offset(fast_mach, offset);
  if (base == NULL || !base->is_Mach() || !is_concrete(offset)) {
=======
  const Node* const base = get_base_and_offset(fast_mach, offset);
  if (base == NULL || !base->is_Mach()) {
>>>>>>> 26d12222
    return false;
  }
  const MachNode* const base_mach = base->as_Mach();
  if (base_mach->ideal_Opcode() != Op_ThreadLocal) {
    return false;
  }
  return offset == in_bytes(Thread::tlab_top_offset());
}

static void elide_mach_barrier(MachNode* mach) {
  mach->set_barrier_data(ZBarrierElided);
}

void ZBarrierSetC2::analyze_dominating_barriers_impl(Node_List& accesses, Node_List& access_dominators) const {
  Compile* const C = Compile::current();
  PhaseCFG* const cfg = C->cfg();

  for (uint i = 0; i < accesses.size(); i++) {
    MachNode* const access = accesses.at(i)->as_Mach();
    intptr_t access_offset;
    const Node* const access_obj = get_base_and_offset(access, access_offset);
    Block* const access_block = cfg->get_block_for_node(access);
    const uint access_index = block_index(access_block, access);

    if (access_obj == NULL) {
      // No information available
      continue;
    }

    for (uint j = 0; j < access_dominators.size(); j++) {
     const  Node* const mem = access_dominators.at(j);
      if (mem->is_Phi()) {
        // Allocation node
        if (mem != access_obj) {
          continue;
        }
        if (!is_concrete(access_offset) && !is_array_allocation(mem)) {
          // The accessed address has a variable or unknown offset, but the
          // allocated object cannot be determined to be an array. Avoid eliding
          // in this case, to be on the safe side.
          continue;
        }
      } else {
        // Access node
        const MachNode* const mem_mach = mem->as_Mach();
        intptr_t mem_offset;
        const Node* const mem_obj = get_base_and_offset(mem_mach, mem_offset);

        if (mem_obj == NULL ||
            !is_concrete(access_offset) ||
            !is_concrete(mem_offset)) {
          // No information available
          continue;
        }

        if (mem_obj != access_obj || mem_offset != access_offset) {
          // Not the same addresses, not a candidate
          continue;
        }
      }

      Block* mem_block = cfg->get_block_for_node(mem);
      const uint mem_index = block_index(mem_block, mem);

      if (access_block == mem_block) {
        // Earlier accesses in the same block
        if (mem_index < access_index && !block_has_safepoint(mem_block, mem_index + 1, access_index)) {
          elide_mach_barrier(access);
        }
      } else if (mem_block->dominates(access_block)) {
        // Dominating block? Look around for safepoints
        ResourceMark rm;
        Block_List stack;
        VectorSet visited;
        stack.push(access_block);
        bool safepoint_found = block_has_safepoint(access_block);
        while (!safepoint_found && stack.size() > 0) {
          const Block* const block = stack.pop();
          if (visited.test_set(block->_pre_order)) {
            continue;
          }
          if (block_has_safepoint(block)) {
            safepoint_found = true;
            break;
          }
          if (block == mem_block) {
            continue;
          }

          // Push predecessor blocks
          for (uint p = 1; p < block->num_preds(); ++p) {
            Block* const pred = cfg->get_block_for_node(block->pred(p));
            stack.push(pred);
          }
        }

        if (!safepoint_found) {
          elide_mach_barrier(access);
        }
      }
    }
  }
}

void ZBarrierSetC2::analyze_dominating_barriers() const {
  ResourceMark rm;
  Compile* const C = Compile::current();
  PhaseCFG* const cfg = C->cfg();

  Node_List loads;
  Node_List load_dominators;

  Node_List stores;
  Node_List store_dominators;

  Node_List atomics;
  Node_List atomic_dominators;

  // Step 1 - Find accesses and allocations, and track them in lists
  for (uint i = 0; i < cfg->number_of_blocks(); ++i) {
    const Block* const block = cfg->get_block(i);
    for (uint j = 0; j < block->number_of_nodes(); ++j) {
      Node* const node = block->get_node(j);
      if (node->is_Phi()) {
        if (is_allocation(node)) {
          load_dominators.push(node);
          store_dominators.push(node);
          // An allocation can't be considered to "dominate" an atomic operation.
          // For example a CAS requires the memory location to be store-good.
          // When you have a dominating store or atomic instruction, that is
          // indeed ensured to be the case. However, as for allocations, the
          // initialized memory location could be raw null, which isn't store-good.
        }
        continue;
      } else if (!node->is_Mach()) {
        continue;
      }

      MachNode* const mach = node->as_Mach();
      switch (mach->ideal_Opcode()) {
      case Op_LoadP:
        if ((mach->barrier_data() & ZBarrierStrong) != 0 &&
            (mach->barrier_data() & ZBarrierNoKeepalive) == 0) {
          loads.push(mach);
          load_dominators.push(mach);
        }
        break;
      case Op_StoreP:
        if (mach->barrier_data() != 0) {
          stores.push(mach);
          load_dominators.push(mach);
          store_dominators.push(mach);
          atomic_dominators.push(mach);
        }
        break;
      case Op_CompareAndExchangeP:
      case Op_CompareAndSwapP:
      case Op_GetAndSetP:
        if (mach->barrier_data() != 0) {
          atomics.push(mach);
          load_dominators.push(mach);
          store_dominators.push(mach);
          atomic_dominators.push(mach);
        }
        break;

      default:
        break;
      }
    }
  }

  // Step 2 - Find dominating accesses or allocations for each access
  analyze_dominating_barriers_impl(loads, load_dominators);
  analyze_dominating_barriers_impl(stores, store_dominators);
  analyze_dominating_barriers_impl(atomics, atomic_dominators);
}

// == Reduced spilling optimization ==

void ZBarrierSetC2::compute_liveness_at_stubs() const {
  ResourceMark rm;
  Compile* const C = Compile::current();
  Arena* const A = Thread::current()->resource_area();
  PhaseCFG* const cfg = C->cfg();
  PhaseRegAlloc* const regalloc = C->regalloc();
  RegMask* const live = NEW_ARENA_ARRAY(A, RegMask, cfg->number_of_blocks() * sizeof(RegMask));
  ZBarrierSetAssembler* const bs = ZBarrierSet::assembler();
  Block_List worklist;

  for (uint i = 0; i < cfg->number_of_blocks(); ++i) {
    new ((void*)(live + i)) RegMask();
    worklist.push(cfg->get_block(i));
  }

  while (worklist.size() > 0) {
    const Block* const block = worklist.pop();
    RegMask& old_live = live[block->_pre_order];
    RegMask new_live;

    // Initialize to union of successors
    for (uint i = 0; i < block->_num_succs; i++) {
      const uint succ_id = block->_succs[i]->_pre_order;
      new_live.OR(live[succ_id]);
    }

    // Walk block backwards, computing liveness
    for (int i = block->number_of_nodes() - 1; i >= 0; --i) {
      const Node* const node = block->get_node(i);

      // Remove def bits
      const OptoReg::Name first = bs->refine_register(node, regalloc->get_reg_first(node));
      const OptoReg::Name second = bs->refine_register(node, regalloc->get_reg_second(node));
      if (first != OptoReg::Bad) {
        new_live.Remove(first);
      }
      if (second != OptoReg::Bad) {
        new_live.Remove(second);
      }

      // Add use bits
      for (uint j = 1; j < node->req(); ++j) {
        const Node* const use = node->in(j);
        const OptoReg::Name first = bs->refine_register(use, regalloc->get_reg_first(use));
        const OptoReg::Name second = bs->refine_register(use, regalloc->get_reg_second(use));
        if (first != OptoReg::Bad) {
          new_live.Insert(first);
        }
        if (second != OptoReg::Bad) {
          new_live.Insert(second);
        }
      }

      // If this node tracks liveness, update it
      RegMask* const regs = barrier_set_state()->live(node);
      if (regs != NULL) {
        regs->OR(new_live);
      }
    }

    // Now at block top, see if we have any changes
    new_live.SUBTRACT(old_live);
    if (new_live.is_NotEmpty()) {
      // Liveness has refined, update and propagate to prior blocks
      old_live.OR(new_live);
      for (uint i = 1; i < block->num_preds(); ++i) {
        Block* const pred = cfg->get_block_for_node(block->pred(i));
        worklist.push(pred);
      }
    }
  }
}

void ZBarrierSetC2::eliminate_gc_barrier(PhaseMacroExpand* macro, Node* node) const {
  eliminate_gc_barrier_data(node);
}

void ZBarrierSetC2::eliminate_gc_barrier_data(Node* node) const {
  if (node->is_LoadStore()) {
    LoadStoreNode* loadstore = node->as_LoadStore();
    loadstore->set_barrier_data(ZBarrierElided);
  } else if (node->is_Mem()) {
    MemNode* mem = node->as_Mem();
    mem->set_barrier_data(ZBarrierElided);
  }
}<|MERGE_RESOLUTION|>--- conflicted
+++ resolved
@@ -660,13 +660,8 @@
   }
   const TypePtr* const adr_type = NULL;
   intptr_t offset;
-<<<<<<< HEAD
-  const Node* base = get_base_and_offset(fast_mach, offset);
+  const Node* const base = get_base_and_offset(fast_mach, offset);
   if (base == NULL || !base->is_Mach() || !is_concrete(offset)) {
-=======
-  const Node* const base = get_base_and_offset(fast_mach, offset);
-  if (base == NULL || !base->is_Mach()) {
->>>>>>> 26d12222
     return false;
   }
   const MachNode* const base_mach = base->as_Mach();
